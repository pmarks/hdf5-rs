--- conflicted
+++ resolved
@@ -501,15 +501,9 @@
         return vec![1];
     }
 
-<<<<<<< HEAD
-    let mut chunks = shape.to_vec();
-    let total = (typesize * size) as f64;
-    let mut target: f64 = CHUNK_BASE * 2.0_f64.powf((total / (1024.0 * 1024.0)).log10());
-=======
     let mut chunks = shape.dims();
     let total = (typesize * shape.size()) as f64;
     let mut target: f64 = CHUNK_BASE * (total / (1024.0 * 1024.0)).log10().exp2();
->>>>>>> 15ec6449
 
     if target > CHUNK_MAX {
         target = CHUNK_MAX;
