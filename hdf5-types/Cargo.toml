[package]
name = "hdf5-types"
version = "0.6.0"  # !V
authors = ["Ivan Smirnov <i.s.smirnov@gmail.com>"]
keywords = ["hdf5"]
license = "MIT/Apache-2.0"
description = "Native Rust equivalents of HDF5 types."
repository = "https://github.com/aldanor/hdf5-rust"
homepage = "https://github.com/aldanor/hdf5-rust"
edition = "2018"

[dependencies]
ascii = "1.0"
libc = "0.2"

[dev-dependencies]
<<<<<<< HEAD
quickcheck = { version = "0.9", default-features = false }
unindent = "0.1"
=======
quickcheck = { version = "0.9", default-features = false }
>>>>>>> c7114b37
<|MERGE_RESOLUTION|>--- conflicted
+++ resolved
@@ -14,9 +14,4 @@
 libc = "0.2"
 
 [dev-dependencies]
-<<<<<<< HEAD
-quickcheck = { version = "0.9", default-features = false }
-unindent = "0.1"
-=======
-quickcheck = { version = "0.9", default-features = false }
->>>>>>> c7114b37
+quickcheck = { version = "0.9", default-features = false }