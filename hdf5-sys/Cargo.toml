[package]
name = "hdf5-sys"
version = "0.5.2"  # !V
authors = ["Ivan Smirnov <i.s.smirnov@gmail.com>"]
keywords = ["hdf5"]
license = "MIT/Apache-2.0"
build = "build.rs"
repository = "https://github.com/aldanor/hdf5-rust"
homepage = "https://github.com/aldanor/hdf5-rust"
description = "Native bindings to the HDF5 library."
edition = "2018"

[dependencies]
libc = "0.2"
mpi-sys = { version = "0.1", optional = true }

[features]
default = []
mpio = ["mpi-sys"]
# Use static HDF5 libs downloaded from conda.
conda = []

[build-dependencies]
libloading = "0.5"
<<<<<<< HEAD
regex = "1.1"
md5 = "0.6"
curl = "*"
bzip2 = "0.3.3"
tar = "*"
=======
regex = { version = "1.3", features = ["std"] }
>>>>>>> f0e329a3

[target.'cfg(all(unix, not(target_os = "macos")))'.build-dependencies]
pkg-config = "0.3"

[target.'cfg(windows)'.build-dependencies]
serde = "1.0"
serde_derive = "1.0"
winreg = { version = "0.6", features = ["serialization-serde"]}<|MERGE_RESOLUTION|>--- conflicted
+++ resolved
@@ -22,15 +22,11 @@
 
 [build-dependencies]
 libloading = "0.5"
-<<<<<<< HEAD
-regex = "1.1"
 md5 = "0.6"
 curl = "*"
 bzip2 = "0.3.3"
 tar = "*"
-=======
 regex = { version = "1.3", features = ["std"] }
->>>>>>> f0e329a3
 
 [target.'cfg(all(unix, not(target_os = "macos")))'.build-dependencies]
 pkg-config = "0.3"
