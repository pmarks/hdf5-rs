[package]
name = "hdf5-sys"
version = "0.6.1"  # !V
authors = ["Ivan Smirnov <i.s.smirnov@gmail.com>"]
keywords = ["hdf5"]
license = "MIT/Apache-2.0"
build = "build.rs"
repository = "https://github.com/aldanor/hdf5-rust"
homepage = "https://github.com/aldanor/hdf5-rust"
description = "Native bindings to the HDF5 library."
edition = "2018"

[dependencies]
libc = "0.2"
mpi-sys = { version = "0.1", optional = true }

[features]
default = []
mpio = ["mpi-sys"]
# Use static HDF5 libs downloaded from conda.
conda = []

[build-dependencies]
<<<<<<< HEAD
libloading = "0.5"
md5 = "0.6"
attohttpc = { version = "0.12", default-features = false, features = ["compress", "tls-rustls"] }
bzip2 = "0.3.3"
tar = "*"
=======
libloading = "0.6"
>>>>>>> 15ec6449
regex = { version = "1.3", features = ["std"] }

[target.'cfg(all(unix, not(target_os = "macos")))'.build-dependencies]
pkg-config = "0.3"

[target.'cfg(windows)'.build-dependencies]
serde = "1.0"
serde_derive = "1.0"
winreg = { version = "0.7", features = ["serialization-serde"]}<|MERGE_RESOLUTION|>--- conflicted
+++ resolved
@@ -21,15 +21,11 @@
 conda = []
 
 [build-dependencies]
-<<<<<<< HEAD
-libloading = "0.5"
+libloading = "0.6"
 md5 = "0.6"
 attohttpc = { version = "0.12", default-features = false, features = ["compress", "tls-rustls"] }
 bzip2 = "0.3.3"
 tar = "*"
-=======
-libloading = "0.6"
->>>>>>> 15ec6449
 regex = { version = "1.3", features = ["std"] }
 
 [target.'cfg(all(unix, not(target_os = "macos")))'.build-dependencies]
